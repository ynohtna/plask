--- conflicted
+++ resolved
@@ -2306,15 +2306,7 @@
 
   // any getFramebufferAttachmentParameter(GLenum target, GLenum attachment,
   //                                       GLenum pname)
-<<<<<<< HEAD
-  static v8::Handle<v8::Value> getFramebufferAttachmentParameter(
-      const v8::Arguments& args) {
-    if (args.Length() != 3)
-      return v8_utils::ThrowError("Wrong number of arguments.");
-
-=======
   DEFINE_METHOD(getFramebufferAttachmentParameter, 3)
->>>>>>> 05b9116c
     GLenum target     = args[0]->Uint32Value();
     GLenum attachment = args[1]->Uint32Value();
     GLenum pname      = args[2]->Uint32Value();
@@ -2329,20 +2321,6 @@
         glGetFramebufferAttachmentParameteriv(
             target, attachment, GL_FRAMEBUFFER_ATTACHMENT_OBJECT_TYPE, &type);
         switch (type) {
-<<<<<<< HEAD
-          case GL_RENDERBUFFER: return WebGLRenderbuffer::LookupFromName(value);
-          case GL_TEXTURE: return WebGLTexture::LookupFromName(value);
-        }
-        return v8::Null();
-      }
-      case WEBGL_FRAMEBUFFER_ATTACHMENT_OBJECT_TYPE:  // GLenum
-        return v8::Integer::NewFromUnsigned(static_cast<GLenum>(value));
-      case WEBGL_FRAMEBUFFER_ATTACHMENT_TEXTURE_LEVEL:          // GLint
-      case WEBGL_FRAMEBUFFER_ATTACHMENT_TEXTURE_CUBE_MAP_FACE:  // GLint
-        return v8::Integer::New(value);
-    }
-    return v8_utils::ThrowError("Unimplemented.");
-=======
           case GL_RENDERBUFFER:
               return args.GetReturnValue().Set(WebGLRenderbuffer::LookupFromName(isolate, value));
           case GL_TEXTURE:
@@ -2359,7 +2337,6 @@
     }
 
     return v8_utils::ThrowError(isolate, "Unimplemented.");
->>>>>>> 05b9116c
   }
 
   // any getProgramParameter(WebGLProgram program, GLenum pname)
@@ -2471,14 +2448,7 @@
   }
 
   // any getTexParameter(GLenum target, GLenum pname)
-<<<<<<< HEAD
-  static v8::Handle<v8::Value> getTexParameter(const v8::Arguments& args) {
-    if (args.Length() != 2)
-      return v8_utils::ThrowError("Wrong number of arguments.");
-
-=======
   DEFINE_METHOD(getTexParameter, 2)
->>>>>>> 05b9116c
     // Too complicated to check GL error but specs says we should return null,
     // so just try to catch it a little bit.
     GLint value = GL_INVALID_ENUM;
@@ -2486,13 +2456,8 @@
                         args[1]->Uint32Value(),
                         &value);
     if (value == GL_INVALID_ENUM)
-<<<<<<< HEAD
-      return v8::Null();
-    return v8::Integer::NewFromUnsigned(value);
-=======
       return args.GetReturnValue().SetNull();
     return args.GetReturnValue().Set(v8::Integer::NewFromUnsigned(isolate, value));
->>>>>>> 05b9116c
   }
 
   // any getUniform(WebGLProgram program, WebGLUniformLocation location)
